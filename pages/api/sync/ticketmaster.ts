import type { NextApiRequest, NextApiResponse } from "next";

import { fetchTicketmasterEvents } from "@/lib/fetchers/ticketmaster";
import { upsertTicketmasterEventsForUser } from "@/lib/services/ingestion";

export default async function handler(req: NextApiRequest, res: NextApiResponse) {
  if (req.method !== "GET" && req.method !== "POST") {
    res.setHeader("Allow", "GET, POST");
    return res.status(405).json({ error: "Method not allowed" });
  }

  const userId = typeof req.query.userId === "string" ? req.query.userId : undefined;
  if (!userId) {
    return res.status(400).json({ error: "Missing userId" });
  }

  const city = typeof req.query.city === "string" ? req.query.city : undefined;
  const keyword = typeof req.query.keyword === "string" ? req.query.keyword : undefined;

  if (!city) {
    return res.status(400).json({ error: "Missing city" });
  }

  try {
<<<<<<< HEAD
    const events = await fetchTicketmasterEvents(city, keyword);
=======

    const events = await fetchTicketmasterEvents(city, keyword);


    const events = await fetchTicketmasterEvents(city, keyword);

    const events = await fetchTicketmasterEvents({ city, keyword });


>>>>>>> c7154fa3
    const { inserted, updated } = await upsertTicketmasterEventsForUser(userId, events);

    return res.status(200).json({ inserted, updated });
  } catch (error) {
    console.error("Failed to sync Ticketmaster events", error);
    return res.status(500).json({ error: "Failed to sync Ticketmaster events" });
  }
}<|MERGE_RESOLUTION|>--- conflicted
+++ resolved
@@ -22,9 +22,9 @@
   }
 
   try {
-<<<<<<< HEAD
+
     const events = await fetchTicketmasterEvents(city, keyword);
-=======
+
 
     const events = await fetchTicketmasterEvents(city, keyword);
 
@@ -34,7 +34,7 @@
     const events = await fetchTicketmasterEvents({ city, keyword });
 
 
->>>>>>> c7154fa3
+
     const { inserted, updated } = await upsertTicketmasterEventsForUser(userId, events);
 
     return res.status(200).json({ inserted, updated });
