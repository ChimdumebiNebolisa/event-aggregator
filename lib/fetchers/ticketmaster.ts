export interface NormalizedEvent {
  uid: string;
<<<<<<< HEAD
  source: "googlecal" | "eventbrite" | "ticketmaster" | "manual";
=======

  source: "googlecal" | "eventbrite" | "ticketmaster" | "manual";

  source: "ticketmaster";

>>>>>>> d160c9c1
  title: string;
  description?: string;
  startUtc: string;
  endUtc?: string;
  venueName?: string;
  address?: string;
  url?: string;
  lastSeenAtUtc: string;
}

<<<<<<< HEAD
=======

>>>>>>> d160c9c1
interface TicketmasterVenueAddress {
  line1?: string;
  line2?: string;
}

interface TicketmasterVenue {
  name?: string;
  address?: TicketmasterVenueAddress;
  city?: {
    name?: string;
  };
  state?: {
    name?: string;
  };
  postalCode?: string;
  country?: {
    name?: string;
  };
}
<<<<<<< HEAD
=======

>>>>>>> d160c9c1

export interface FetchTicketmasterParams {
  city: string;
  keyword?: string;
}

interface TicketmasterEvent {
  id?: string;
  name?: string;
  info?: string;
  description?: string;
  url?: string;
  dates?: {
    start?: {
      dateTime?: string;
    };
    end?: {
      dateTime?: string;
    };
  };
  _embedded?: {
    venues?: TicketmasterVenue[];
  };
}

interface TicketmasterResponse {
  _embedded?: {
    events?: TicketmasterEvent[];
  };
}

<<<<<<< HEAD
export async function fetchTicketmasterEvents(city: string, keyword?: string): Promise<NormalizedEvent[]> {
  const apiKey = process.env.TICKETMASTER_API_KEY;
  if (!apiKey) {
    console.error("Missing Ticketmaster API key");
    return [];
  }

  try {
    const url = new URL("https://app.ticketmaster.com/discovery/v2/events.json");
    url.searchParams.set("apikey", apiKey);
    url.searchParams.set("city", city);
    if (keyword) {
      url.searchParams.set("keyword", keyword);
    }

    const response = await fetch(url.toString());
    if (!response.ok) {
      console.error("Ticketmaster API request failed", response.status, response.statusText);
      return [];
    }

    const data: TicketmasterResponse = await response.json();
    const seenAt = new Date().toISOString();

    return (data._embedded?.events ?? []).map((event) => {
      const venue = event._embedded?.venues?.[0];
      const addressParts = [
        venue?.address?.line1 ?? "",
        venue?.address?.line2 ?? "",
        venue?.city?.name ?? "",
        venue?.state?.name ?? "",
        venue?.postalCode ?? "",
        venue?.country?.name ?? "",
      ].filter((part) => part && part.trim().length > 0);

      return {
        uid: event.id ?? "",
        source: "ticketmaster" as const,
        title: event.name ?? "",
        description: event.info ?? event.description ?? "",
        startUtc: event.dates?.start?.dateTime ?? "",
        endUtc: event.dates?.end?.dateTime ?? "",
        venueName: venue?.name ?? "",
        address: addressParts.join(", "),
        url: event.url ?? "",
        lastSeenAtUtc: seenAt,
      } satisfies NormalizedEvent;
    });
  } catch (error) {
    console.error("Failed to fetch Ticketmaster events", error);
    return [];
  }
=======

export async function fetchTicketmasterEvents(city: string, keyword?: string): Promise<NormalizedEvent[]> {
  const apiKey = process.env.TICKETMASTER_API_KEY;
  if (!apiKey) {
    console.error("Missing Ticketmaster API key");
    return [];
  }

  try {
    const url = new URL("https://app.ticketmaster.com/discovery/v2/events.json");
    url.searchParams.set("apikey", apiKey);
    url.searchParams.set("city", city);
    if (keyword) {
      url.searchParams.set("keyword", keyword);
    }

    const response = await fetch(url.toString());
    if (!response.ok) {
      console.error("Ticketmaster API request failed", response.status, response.statusText);
      return [];
    }

    const data: TicketmasterResponse = await response.json();
    const seenAt = new Date().toISOString();

    return (data._embedded?.events ?? []).map((event) => {
      const venue = event._embedded?.venues?.[0];
      const addressParts = [
        venue?.address?.line1 ?? "",
        venue?.address?.line2 ?? "",
        venue?.city?.name ?? "",
        venue?.state?.name ?? "",
        venue?.postalCode ?? "",
        venue?.country?.name ?? "",
      ].filter((part) => part && part.trim().length > 0);

      return {
        uid: event.id ?? "",
        source: "ticketmaster" as const,
        title: event.name ?? "",
        description: event.info ?? event.description ?? "",
        startUtc: event.dates?.start?.dateTime ?? "",
        endUtc: event.dates?.end?.dateTime ?? "",
        venueName: venue?.name ?? "",
        address: addressParts.join(", "),
        url: event.url ?? "",
        lastSeenAtUtc: seenAt,
      } satisfies NormalizedEvent;
    });
  } catch (error) {
    console.error("Failed to fetch Ticketmaster events", error);
    return [];
  }

export async function fetchTicketmasterEvents({
  city,
  keyword,
}: FetchTicketmasterParams): Promise<NormalizedEvent[]> {
  const apiKey = process.env.TICKETMASTER_API_KEY;
  if (!apiKey) {
    throw new Error("Missing Ticketmaster API key");
  }

  const url = new URL("https://app.ticketmaster.com/discovery/v2/events.json");
  url.searchParams.set("apikey", apiKey);
  url.searchParams.set("city", city);
  if (keyword) {
    url.searchParams.set("keyword", keyword);
  }

  const response = await fetch(url);
  if (!response.ok) {
    throw new Error(`Ticketmaster API request failed with status ${response.status}`);
  }

  const data: TicketmasterResponse = await response.json();
  const events = data._embedded?.events ?? [];
  const seenAt = new Date().toISOString();

  return events.map((event) => {
    const venue = event._embedded?.venues?.[0];
    const addressParts = [
      venue?.address?.line1 ?? "",
      venue?.address?.line2 ?? "",
      venue?.city?.name ?? "",
      venue?.state?.name ?? "",
      venue?.postalCode ?? "",
      venue?.country?.name ?? "",
    ].filter((part) => part && part.trim() !== "");

    return {
      uid: event.id ?? "",
      source: "ticketmaster" as const,
      title: event.name ?? "",
      description: event.description ?? event.info ?? undefined,
      startUtc: event.dates?.start?.dateTime ?? "",
      venueName: venue?.name ?? undefined,
      address: addressParts.length > 0 ? addressParts.join(", ") : undefined,
      url: event.url ?? undefined,
      lastSeenAtUtc: seenAt,
    } satisfies NormalizedEvent;
  });

>>>>>>> d160c9c1
}<|MERGE_RESOLUTION|>--- conflicted
+++ resolved
@@ -1,14 +1,14 @@
 export interface NormalizedEvent {
   uid: string;
-<<<<<<< HEAD
+
   source: "googlecal" | "eventbrite" | "ticketmaster" | "manual";
-=======
+
 
   source: "googlecal" | "eventbrite" | "ticketmaster" | "manual";
 
   source: "ticketmaster";
 
->>>>>>> d160c9c1
+
   title: string;
   description?: string;
   startUtc: string;
@@ -19,10 +19,7 @@
   lastSeenAtUtc: string;
 }
 
-<<<<<<< HEAD
-=======
-
->>>>>>> d160c9c1
+
 interface TicketmasterVenueAddress {
   line1?: string;
   line2?: string;
@@ -42,10 +39,7 @@
     name?: string;
   };
 }
-<<<<<<< HEAD
-=======
-
->>>>>>> d160c9c1
+
 
 export interface FetchTicketmasterParams {
   city: string;
@@ -77,7 +71,7 @@
   };
 }
 
-<<<<<<< HEAD
+
 export async function fetchTicketmasterEvents(city: string, keyword?: string): Promise<NormalizedEvent[]> {
   const apiKey = process.env.TICKETMASTER_API_KEY;
   if (!apiKey) {
@@ -130,7 +124,7 @@
     console.error("Failed to fetch Ticketmaster events", error);
     return [];
   }
-=======
+
 
 export async function fetchTicketmasterEvents(city: string, keyword?: string): Promise<NormalizedEvent[]> {
   const apiKey = process.env.TICKETMASTER_API_KEY;
@@ -234,5 +228,4 @@
     } satisfies NormalizedEvent;
   });
 
->>>>>>> d160c9c1
 }