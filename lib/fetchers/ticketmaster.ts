export interface NormalizedEvent {
  uid: string;
<<<<<<< HEAD
  source: "googlecal" | "eventbrite" | "ticketmaster" | "manual";
=======

  source: "googlecal" | "eventbrite" | "ticketmaster" | "manual";


  source: "googlecal" | "eventbrite" | "ticketmaster" | "manual";


  source: "googlecal" | "eventbrite" | "ticketmaster" | "manual";

  source: "ticketmaster";



>>>>>>> 04876551
  title: string;
  description?: string;
  startUtc: string;
  endUtc?: string;
  venueName?: string;
  address?: string;
  url?: string;
  lastSeenAtUtc: string;
}

<<<<<<< HEAD
=======

>>>>>>> 04876551
interface TicketmasterVenueAddress {
  line1?: string;
  line2?: string;
}

interface TicketmasterVenue {
  name?: string;
  address?: TicketmasterVenueAddress;
  city?: {
    name?: string;
  };
  state?: {
    name?: string;
  };
  postalCode?: string;
  country?: {
    name?: string;
  };
<<<<<<< HEAD
=======


interface TicketmasterVenueAddress {
  line1?: string;
  line2?: string;
}

interface TicketmasterVenue {
  name?: string;
  address?: TicketmasterVenueAddress;
  city?: {
    name?: string;
  };
  state?: {
    name?: string;
  };
  postalCode?: string;
  country?: {
    name?: string;
  };
}


export interface FetchTicketmasterParams {
  city: string;
  keyword?: string;

>>>>>>> 04876551
}

interface TicketmasterEvent {
  id?: string;
  name?: string;
  info?: string;
  description?: string;
  url?: string;
  dates?: {
    start?: {
      dateTime?: string;
    };
    end?: {
      dateTime?: string;
    };
  };
  _embedded?: {
    venues?: TicketmasterVenue[];
  };
}

interface TicketmasterResponse {
  _embedded?: {
    events?: TicketmasterEvent[];
  };
}

export async function fetchTicketmasterEvents(city: string, keyword?: string): Promise<NormalizedEvent[]> {
<<<<<<< HEAD
=======
  const apiKey = process.env.TICKETMASTER_API_KEY;
  if (!apiKey) {
    console.error("Missing Ticketmaster API key");
    return [];
  }

  try {
    const url = new URL("https://app.ticketmaster.com/discovery/v2/events.json");
    url.searchParams.set("apikey", apiKey);
    url.searchParams.set("city", city);
    if (keyword) {
      url.searchParams.set("keyword", keyword);
    }

    const response = await fetch(url.toString());
    if (!response.ok) {
      console.error("Ticketmaster API request failed", response.status, response.statusText);
      return [];
    }

    const data: TicketmasterResponse = await response.json();
    const seenAt = new Date().toISOString();

    return (data._embedded?.events ?? []).map((event) => {
      const venue = event._embedded?.venues?.[0];
      const addressParts = [
        venue?.address?.line1 ?? "",
        venue?.address?.line2 ?? "",
        venue?.city?.name ?? "",
        venue?.state?.name ?? "",
        venue?.postalCode ?? "",
        venue?.country?.name ?? "",
      ].filter((part) => part && part.trim().length > 0);

      return {
        uid: event.id ?? "",
        source: "ticketmaster" as const,
        title: event.name ?? "",
        description: event.info ?? event.description ?? "",
        startUtc: event.dates?.start?.dateTime ?? "",
        endUtc: event.dates?.end?.dateTime ?? "",
        venueName: venue?.name ?? "",
        address: addressParts.join(", "),
        url: event.url ?? "",
        lastSeenAtUtc: seenAt,
      } satisfies NormalizedEvent;
    });
  } catch (error) {
    console.error("Failed to fetch Ticketmaster events", error);
    return [];
  }


export async function fetchTicketmasterEvents(city: string, keyword?: string): Promise<NormalizedEvent[]> {
  const apiKey = process.env.TICKETMASTER_API_KEY;
  if (!apiKey) {
    console.error("Missing Ticketmaster API key");
    return [];
  }

  try {
    const url = new URL("https://app.ticketmaster.com/discovery/v2/events.json");
    url.searchParams.set("apikey", apiKey);
    url.searchParams.set("city", city);
    if (keyword) {
      url.searchParams.set("keyword", keyword);
    }

    const response = await fetch(url.toString());
    if (!response.ok) {
      console.error("Ticketmaster API request failed", response.status, response.statusText);
      return [];
    }

    const data: TicketmasterResponse = await response.json();
    const seenAt = new Date().toISOString();

    return (data._embedded?.events ?? []).map((event) => {
      const venue = event._embedded?.venues?.[0];
      const addressParts = [
        venue?.address?.line1 ?? "",
        venue?.address?.line2 ?? "",
        venue?.city?.name ?? "",
        venue?.state?.name ?? "",
        venue?.postalCode ?? "",
        venue?.country?.name ?? "",
      ].filter((part) => part && part.trim().length > 0);

      return {
        uid: event.id ?? "",
        source: "ticketmaster" as const,
        title: event.name ?? "",
        description: event.info ?? event.description ?? "",
        startUtc: event.dates?.start?.dateTime ?? "",
        endUtc: event.dates?.end?.dateTime ?? "",
        venueName: venue?.name ?? "",
        address: addressParts.join(", "),
        url: event.url ?? "",
        lastSeenAtUtc: seenAt,
      } satisfies NormalizedEvent;
    });
  } catch (error) {
    console.error("Failed to fetch Ticketmaster events", error);
    return [];
  }


export async function fetchTicketmasterEvents(city: string, keyword?: string): Promise<NormalizedEvent[]> {
>>>>>>> 04876551
  const apiKey = process.env.TICKETMASTER_API_KEY;
  if (!apiKey) {
    console.error("Missing Ticketmaster API key");
    return [];
  }

  try {
    const url = new URL("https://app.ticketmaster.com/discovery/v2/events.json");
    url.searchParams.set("apikey", apiKey);
    url.searchParams.set("city", city);
    if (keyword) {
      url.searchParams.set("keyword", keyword);
    }

    const response = await fetch(url.toString());
    if (!response.ok) {
      console.error("Ticketmaster API request failed", response.status, response.statusText);
      return [];
    }

    const data: TicketmasterResponse = await response.json();
    const seenAt = new Date().toISOString();

    return (data._embedded?.events ?? []).map((event) => {
      const venue = event._embedded?.venues?.[0];
      const addressParts = [
        venue?.address?.line1 ?? "",
        venue?.address?.line2 ?? "",
        venue?.city?.name ?? "",
        venue?.state?.name ?? "",
        venue?.postalCode ?? "",
        venue?.country?.name ?? "",
      ].filter((part) => part && part.trim().length > 0);

      return {
        uid: event.id ?? "",
        source: "ticketmaster" as const,
        title: event.name ?? "",
        description: event.info ?? event.description ?? "",
        startUtc: event.dates?.start?.dateTime ?? "",
        endUtc: event.dates?.end?.dateTime ?? "",
        venueName: venue?.name ?? "",
        address: addressParts.join(", "),
        url: event.url ?? "",
        lastSeenAtUtc: seenAt,
      } satisfies NormalizedEvent;
    });
  } catch (error) {
    console.error("Failed to fetch Ticketmaster events", error);
    return [];
<<<<<<< HEAD
  }
=======
  }

export async function fetchTicketmasterEvents({
  city,
  keyword,
}: FetchTicketmasterParams): Promise<NormalizedEvent[]> {
  const apiKey = process.env.TICKETMASTER_API_KEY;
  if (!apiKey) {
    throw new Error("Missing Ticketmaster API key");
  }

  const url = new URL("https://app.ticketmaster.com/discovery/v2/events.json");
  url.searchParams.set("apikey", apiKey);
  url.searchParams.set("city", city);
  if (keyword) {
    url.searchParams.set("keyword", keyword);
  }

  const response = await fetch(url);
  if (!response.ok) {
    throw new Error(`Ticketmaster API request failed with status ${response.status}`);
  }

  const data: TicketmasterResponse = await response.json();
  const events = data._embedded?.events ?? [];
  const seenAt = new Date().toISOString();

  return events.map((event) => {
    const venue = event._embedded?.venues?.[0];
    const addressParts = [
      venue?.address?.line1 ?? "",
      venue?.address?.line2 ?? "",
      venue?.city?.name ?? "",
      venue?.state?.name ?? "",
      venue?.postalCode ?? "",
      venue?.country?.name ?? "",
    ].filter((part) => part && part.trim() !== "");

    return {
      uid: event.id ?? "",
      source: "ticketmaster" as const,
      title: event.name ?? "",
      description: event.description ?? event.info ?? undefined,
      startUtc: event.dates?.start?.dateTime ?? "",
      venueName: venue?.name ?? undefined,
      address: addressParts.length > 0 ? addressParts.join(", ") : undefined,
      url: event.url ?? undefined,
      lastSeenAtUtc: seenAt,
    } satisfies NormalizedEvent;
  });


>>>>>>> 04876551
}<|MERGE_RESOLUTION|>--- conflicted
+++ resolved
@@ -1,8 +1,8 @@
 export interface NormalizedEvent {
   uid: string;
-<<<<<<< HEAD
+
   source: "googlecal" | "eventbrite" | "ticketmaster" | "manual";
-=======
+
 
   source: "googlecal" | "eventbrite" | "ticketmaster" | "manual";
 
@@ -16,7 +16,6 @@
 
 
 
->>>>>>> 04876551
   title: string;
   description?: string;
   startUtc: string;
@@ -27,10 +26,6 @@
   lastSeenAtUtc: string;
 }
 
-<<<<<<< HEAD
-=======
-
->>>>>>> 04876551
 interface TicketmasterVenueAddress {
   line1?: string;
   line2?: string;
@@ -49,8 +44,7 @@
   country?: {
     name?: string;
   };
-<<<<<<< HEAD
-=======
+
 
 
 interface TicketmasterVenueAddress {
@@ -78,7 +72,7 @@
   city: string;
   keyword?: string;
 
->>>>>>> 04876551
+
 }
 
 interface TicketmasterEvent {
@@ -107,8 +101,7 @@
 }
 
 export async function fetchTicketmasterEvents(city: string, keyword?: string): Promise<NormalizedEvent[]> {
-<<<<<<< HEAD
-=======
+
   const apiKey = process.env.TICKETMASTER_API_KEY;
   if (!apiKey) {
     console.error("Missing Ticketmaster API key");
@@ -217,7 +210,7 @@
 
 
 export async function fetchTicketmasterEvents(city: string, keyword?: string): Promise<NormalizedEvent[]> {
->>>>>>> 04876551
+
   const apiKey = process.env.TICKETMASTER_API_KEY;
   if (!apiKey) {
     console.error("Missing Ticketmaster API key");
@@ -268,9 +261,9 @@
   } catch (error) {
     console.error("Failed to fetch Ticketmaster events", error);
     return [];
-<<<<<<< HEAD
-  }
-=======
+
+  }
+
   }
 
 export async function fetchTicketmasterEvents({
@@ -323,5 +316,5 @@
   });
 
 
->>>>>>> 04876551
+
 }