--- conflicted
+++ resolved
@@ -1,8 +1,8 @@
 export interface NormalizedEvent {
   uid: string;
-<<<<<<< HEAD
+
   source: "googlecal" | "eventbrite" | "ticketmaster" | "manual";
-=======
+
 
   source: "googlecal" | "eventbrite" | "ticketmaster" | "manual";
 
@@ -12,7 +12,7 @@
   source: "ticketmaster";
 
 
->>>>>>> 4df8643a
+
   title: string;
   description?: string;
   startUtc: string;
@@ -23,7 +23,7 @@
   lastSeenAtUtc: string;
 }
 
-<<<<<<< HEAD
+
 interface TicketmasterVenueAddress {
   line1?: string;
   line2?: string;
@@ -42,7 +42,7 @@
   country?: {
     name?: string;
   };
-=======
+
 
 interface TicketmasterVenueAddress {
   line1?: string;
@@ -68,7 +68,7 @@
 export interface FetchTicketmasterParams {
   city: string;
   keyword?: string;
->>>>>>> 4df8643a
+
 }
 
 interface TicketmasterEvent {
@@ -96,7 +96,6 @@
   };
 }
 
-<<<<<<< HEAD
 export async function fetchTicketmasterEvents(city: string, keyword?: string): Promise<NormalizedEvent[]> {
   const apiKey = process.env.TICKETMASTER_API_KEY;
   if (!apiKey) {
@@ -149,7 +148,7 @@
     console.error("Failed to fetch Ticketmaster events", error);
     return [];
   }
-=======
+
 
 export async function fetchTicketmasterEvents(city: string, keyword?: string): Promise<NormalizedEvent[]> {
   const apiKey = process.env.TICKETMASTER_API_KEY;
@@ -307,5 +306,5 @@
     } satisfies NormalizedEvent;
   });
 
->>>>>>> 4df8643a
+
 }