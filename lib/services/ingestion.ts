--- conflicted
+++ resolved
@@ -112,16 +112,12 @@
   return { inserted, updated };
 }
 
-<<<<<<< HEAD
-=======
 
->>>>>>> 04876551
 type TicketmasterFetchParams = {
   city: string;
   keyword?: string;
 };
-<<<<<<< HEAD
-=======
+
 
 export async function ingestSampleTicketmasterEvents(
   userId: string,
@@ -134,7 +130,7 @@
   params: FetchTicketmasterParams = { city: "Dallas", keyword: "music" },
 ): Promise<UpsertSummary> {
   const events = await fetchTicketmasterEvents(params);
->>>>>>> 04876551
+
 
 export async function ingestSampleTicketmasterEvents(
   userId: string,
