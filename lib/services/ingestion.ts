import prisma from "@/lib/prisma";
import {
  fetchTicketmasterEvents,
  type FetchTicketmasterParams,
  type NormalizedEvent,
} from "@/lib/fetchers/ticketmaster";

function parseDate(value?: string): Date | null {
  if (!value) {
    return null;
  }

  const date = new Date(value);
  if (Number.isNaN(date.getTime())) {
    return null;
  }

  return date;
}

function sanitizeOptional(value?: string): string | null {
  if (!value) {
    return null;
  }

  const trimmed = value.trim();
  return trimmed === "" ? null : trimmed;
}

export type UpsertSummary = {
  inserted: number;
  updated: number;
};

async function upsertTicketmasterEvent(userId: string, event: NormalizedEvent): Promise<"inserted" | "updated" | "skipped"> {
  if (!event.uid) {
    console.warn("Skipping Ticketmaster event with missing uid");
    return "skipped";
  }

  const startUtc = parseDate(event.startUtc);
  if (!startUtc) {
    console.warn(`Skipping Ticketmaster event ${event.uid} due to invalid start time`);
    return "skipped";
  }

  const lastSeenAtUtc = parseDate(event.lastSeenAtUtc);
  if (!lastSeenAtUtc) {
    console.warn(`Skipping Ticketmaster event ${event.uid} due to invalid lastSeenAtUtc`);
    return "skipped";
  }

  const where = {
    userId_uid: {
      userId,
      uid: event.uid,
    },
  } as const;

  const baseData = {
    source: event.source,
    title: sanitizeOptional(event.title) ?? "Untitled Event",
    description: sanitizeOptional(event.description ?? undefined) ?? undefined,
    startUtc,
    venueName: sanitizeOptional(event.venueName) ?? undefined,
    address: sanitizeOptional(event.address) ?? undefined,
    url: sanitizeOptional(event.url) ?? undefined,
    lastSeenAtUtc,
  };

  const existing = await prisma.event.findUnique({ where });

  if (existing) {
    await prisma.event.update({
      where,
      data: baseData,
    });
    return "updated";
  }

  await prisma.event.create({
    data: {
      userId,
      uid: event.uid,
      ...baseData,
    },
  });

  return "inserted";
}

export async function upsertTicketmasterEventsForUser(
  userId: string,
  events: NormalizedEvent[],
): Promise<UpsertSummary> {
  let inserted = 0;
  let updated = 0;

  for (const event of events) {
    const result = await upsertTicketmasterEvent(userId, event);
    if (result === "inserted") {
      inserted += 1;
    } else if (result === "updated") {
      updated += 1;
    }
  }

  console.log(
    `Ticketmaster upsert summary for user ${userId}: ${inserted} inserted, ${updated} updated`,
  );

  return { inserted, updated };
}

<<<<<<< HEAD
=======

>>>>>>> c7154fa3
type TicketmasterFetchParams = {
  city: string;
  keyword?: string;
};
<<<<<<< HEAD
=======


export async function ingestSampleTicketmasterEvents(
  userId: string,
  params: TicketmasterFetchParams = { city: "Dallas", keyword: "music" },
): Promise<UpsertSummary> {
  const events = await fetchTicketmasterEvents(params.city, params.keyword);

export async function ingestSampleTicketmasterEvents(
  userId: string,
  params: FetchTicketmasterParams = { city: "Dallas", keyword: "music" },
): Promise<UpsertSummary> {
  const events = await fetchTicketmasterEvents(params);

>>>>>>> c7154fa3

export async function ingestSampleTicketmasterEvents(
  userId: string,
  params: TicketmasterFetchParams = { city: "Dallas", keyword: "music" },
): Promise<UpsertSummary> {
  const events = await fetchTicketmasterEvents(params.city, params.keyword);
  const result = await upsertTicketmasterEventsForUser(userId, events);
  console.log(
    `Ticketmaster ingestion completed for user ${userId}: ${result.inserted} inserted, ${result.updated} updated`,
  );
  return result;
}<|MERGE_RESOLUTION|>--- conflicted
+++ resolved
@@ -112,16 +112,12 @@
   return { inserted, updated };
 }
 
-<<<<<<< HEAD
-=======
 
->>>>>>> c7154fa3
 type TicketmasterFetchParams = {
   city: string;
   keyword?: string;
 };
-<<<<<<< HEAD
-=======
+
 
 
 export async function ingestSampleTicketmasterEvents(
@@ -136,7 +132,7 @@
 ): Promise<UpsertSummary> {
   const events = await fetchTicketmasterEvents(params);
 
->>>>>>> c7154fa3
+
 
 export async function ingestSampleTicketmasterEvents(
   userId: string,
