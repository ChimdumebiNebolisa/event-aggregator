import NextAuth from "next-auth";
import GoogleProvider from "next-auth/providers/google";
import { PrismaAdapter } from "@auth/prisma-adapter";
<<<<<<< HEAD
import { PrismaClient } from "@/app/generated/prisma";

const prisma = new PrismaClient();

const handler = NextAuth({
=======
import prisma from "@/lib/prisma";
import type { JWT } from "next-auth/jwt";

const GOOGLE_AUTHORIZATION_SCOPE = [

const GOOGLE_SCOPES = [

  "openid",
  "email",
  "profile",
  "https://www.googleapis.com/auth/calendar.readonly",
].join(" ");

const GOOGLE_PROVIDER_ID = "google";

interface ExtendedToken extends JWT {
  accessToken?: string;
  refreshToken?: string;
  expiresAt?: number;
  scope?: string;
  providerAccountId?: string;
  error?: string;
}

async function persistAccountTokens(
  providerAccountId: string,
  token: ExtendedToken,
) {
  const data: Record<string, unknown> = {};

  if (token.accessToken !== undefined) {
    data.access_token = token.accessToken;
  }

  if (token.refreshToken !== undefined) {
    data.refresh_token = token.refreshToken;
  }

  if (token.scope !== undefined) {
    data.scope = token.scope;
  }

  if (token.expiresAt !== undefined) {
    data.expires_at = Math.floor(token.expiresAt / 1000);
  }

  if (Object.keys(data).length === 0) {
    return;
  }

  await prisma.account.updateMany({
    where: {
      provider: GOOGLE_PROVIDER_ID,
      providerAccountId,
    },
    data,
  });
}

async function refreshGoogleAccessToken(
  token: ExtendedToken,
): Promise<ExtendedToken> {
  try {
    if (!token.refreshToken) {
      throw new Error("No refresh token available");
    }

    const clientId = process.env.GOOGLE_CLIENT_ID;
    const clientSecret = process.env.GOOGLE_CLIENT_SECRET;

    if (!clientId || !clientSecret) {
      throw new Error("Missing Google OAuth credentials");
    }

    const response = await fetch("https://oauth2.googleapis.com/token", {
      method: "POST",
      headers: {
        "Content-Type": "application/x-www-form-urlencoded",
      },
      body: new URLSearchParams({
        client_id: clientId,
        client_secret: clientSecret,
        grant_type: "refresh_token",
        refresh_token: token.refreshToken,
      }),
    });

    const refreshedTokens: {
      access_token?: string;
      expires_in?: number;
      refresh_token?: string;
      scope?: string;
      error?: string;
      error_description?: string;
    } = await response.json();

    if (!response.ok) {
      throw new Error(
        refreshedTokens.error_description ??
          refreshedTokens.error ??
          "Failed to refresh Google access token",
      );
    }

    const expiresAt =
      typeof refreshedTokens.expires_in === "number"
        ? Date.now() + refreshedTokens.expires_in * 1000
        : token.expiresAt;

    const updatedToken: ExtendedToken = {
      ...token,
      accessToken: refreshedTokens.access_token ?? token.accessToken,
      refreshToken: refreshedTokens.refresh_token ?? token.refreshToken,
      scope: refreshedTokens.scope ?? token.scope,
      expiresAt,
      error: undefined,
    };

    if (token.providerAccountId) {
      await persistAccountTokens(token.providerAccountId, updatedToken);
    }

    return updatedToken;
  } catch (error) {
    console.error("Failed to refresh Google access token", error);

    return {
      ...token,
      error: "RefreshAccessTokenError",
    };
  }
}

export const authOptions: NextAuthOptions = {
>>>>>>> 04876551
  adapter: PrismaAdapter(prisma),
  providers: [
    GoogleProvider({
      clientId: process.env.GOOGLE_CLIENT_ID!,
      clientSecret: process.env.GOOGLE_CLIENT_SECRET!,
      authorization: {
        params: {
<<<<<<< HEAD
          scope: "openid email profile https://www.googleapis.com/auth/calendar.readonly",
=======
          scope: GOOGLE_AUTHORIZATION_SCOPE,
>>>>>>> 04876551
        },
      },
    }),
  ],
  secret: process.env.NEXTAUTH_SECRET,
  session: { strategy: "jwt" },
});

export { handler as GET, handler as POST };<|MERGE_RESOLUTION|>--- conflicted
+++ resolved
@@ -1,13 +1,11 @@
 import NextAuth from "next-auth";
 import GoogleProvider from "next-auth/providers/google";
 import { PrismaAdapter } from "@auth/prisma-adapter";
-<<<<<<< HEAD
 import { PrismaClient } from "@/app/generated/prisma";
 
 const prisma = new PrismaClient();
 
 const handler = NextAuth({
-=======
 import prisma from "@/lib/prisma";
 import type { JWT } from "next-auth/jwt";
 
@@ -142,7 +140,7 @@
 }
 
 export const authOptions: NextAuthOptions = {
->>>>>>> 04876551
+
   adapter: PrismaAdapter(prisma),
   providers: [
     GoogleProvider({
@@ -150,11 +148,11 @@
       clientSecret: process.env.GOOGLE_CLIENT_SECRET!,
       authorization: {
         params: {
-<<<<<<< HEAD
+
           scope: "openid email profile https://www.googleapis.com/auth/calendar.readonly",
-=======
+
           scope: GOOGLE_AUTHORIZATION_SCOPE,
->>>>>>> 04876551
+
         },
       },
     }),
