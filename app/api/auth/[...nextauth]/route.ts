--- conflicted
+++ resolved
@@ -5,11 +5,9 @@
 import prisma from "@/lib/prisma";
 import type { JWT } from "next-auth/jwt";
 
-<<<<<<< HEAD
 const GOOGLE_AUTHORIZATION_SCOPE = [
-=======
+
 const GOOGLE_SCOPES = [
->>>>>>> d160c9c1
   "openid",
   "email",
   "profile",
