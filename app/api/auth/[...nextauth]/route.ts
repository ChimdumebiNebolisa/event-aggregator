import NextAuth, { type NextAuthOptions, type Session } from "next-auth";
import GoogleProvider from "next-auth/providers/google";
// import AzureADProvider from "next-auth/providers/azure-ad";
import { PrismaAdapter } from "@auth/prisma-adapter";
<<<<<<< HEAD
import { PrismaClient } from "@/app/generated/prisma";
=======
import { PrismaClient } from "@prisma/client";
>>>>>>> e98f3b52
import type { JWT } from "next-auth/jwt";

const globalForPrisma = globalThis as typeof globalThis & {
  prisma?: PrismaClient;
};

const prisma =
  globalForPrisma.prisma ??
  new PrismaClient({
    log: process.env.NODE_ENV === "development" ? ["query", "error", "warn"] : ["error", "warn"],
  });

if (process.env.NODE_ENV !== "production") {
  globalForPrisma.prisma = prisma;
}

const GOOGLE_SCOPES = [
  "openid",
  "email",
  "profile",
  "https://www.googleapis.com/auth/calendar.events",
].join(" ");

const GOOGLE_PROVIDER_ID = "google";

interface ExtendedToken extends JWT {
  accessToken?: string;
  refreshToken?: string;
  expiresAt?: number;
  scope?: string;
  providerAccountId?: string;
  error?: string;
}

async function persistAccountTokens(
  providerAccountId: string,
  token: ExtendedToken,
) {
  const data: Record<string, unknown> = {};

  if (token.accessToken !== undefined) {
    data.access_token = token.accessToken;
  }

  if (token.refreshToken !== undefined) {
    data.refresh_token = token.refreshToken;
  }

  if (token.scope !== undefined) {
    data.scope = token.scope;
  }

  if (token.expiresAt !== undefined) {
    data.expires_at = Math.floor(token.expiresAt / 1000);
  }

  if (Object.keys(data).length === 0) {
    return;
  }

  await prisma.account.updateMany({
    where: {
      provider: GOOGLE_PROVIDER_ID,
      providerAccountId,
    },
    data,
  });
}

async function refreshGoogleAccessToken(
  token: ExtendedToken,
): Promise<ExtendedToken> {
  try {
    if (!token.refreshToken) {
      throw new Error("No refresh token available");
    }

    const clientId = process.env.GOOGLE_CLIENT_ID;
    const clientSecret = process.env.GOOGLE_CLIENT_SECRET;

    if (!clientId || !clientSecret) {
      throw new Error("Missing Google OAuth credentials");
    }

    const response = await fetch("https://oauth2.googleapis.com/token", {
      method: "POST",
      headers: {
        "Content-Type": "application/x-www-form-urlencoded",
      },
      body: new URLSearchParams({
        client_id: clientId,
        client_secret: clientSecret,
        grant_type: "refresh_token",
        refresh_token: token.refreshToken,
      }),
    });

    const refreshedTokens: {
      access_token?: string;
      expires_in?: number;
      refresh_token?: string;
      scope?: string;
      error?: string;
      error_description?: string;
    } = await response.json();

    if (!response.ok) {
      throw new Error(
        refreshedTokens.error_description ??
          refreshedTokens.error ??
          "Failed to refresh Google access token",
      );
    }

    const expiresAt =
      typeof refreshedTokens.expires_in === "number"
        ? Date.now() + refreshedTokens.expires_in * 1000
        : token.expiresAt;

    const updatedToken: ExtendedToken = {
      ...token,
      accessToken: refreshedTokens.access_token ?? token.accessToken,
      refreshToken: refreshedTokens.refresh_token ?? token.refreshToken,
      scope: refreshedTokens.scope ?? token.scope,
      expiresAt,
      error: undefined,
    };

    if (token.providerAccountId) {
      await persistAccountTokens(token.providerAccountId, updatedToken);
    }

    return updatedToken;
  } catch (error) {
    console.error("Failed to refresh Google access token", error);

    return {
      ...token,
      error: "RefreshAccessTokenError",
    };
  }
}

export const authOptions: NextAuthOptions = {
  adapter: PrismaAdapter(prisma),
  providers: [
    GoogleProvider({
      clientId: process.env.GOOGLE_CLIENT_ID ?? "",
      clientSecret: process.env.GOOGLE_CLIENT_SECRET ?? "",
      authorization: {
        params: {
          scope: GOOGLE_SCOPES,
          prompt: "consent",
          access_type: "offline",
        },
      },
    }),
    // AzureADProvider({
    //   clientId: process.env.AZURE_AD_CLIENT_ID ?? "",
    //   clientSecret: process.env.AZURE_AD_CLIENT_SECRET ?? "",
    //   tenantId: process.env.AZURE_AD_TENANT_ID ?? "",
    // }),
  ],
  callbacks: {
    async jwt({ token, account }) {
      let extendedToken: ExtendedToken = {
        ...token,
      };

      if (account) {
        const expiresAt = account.expires_at
          ? account.expires_at * 1000
          : account.expires_in
            ? Date.now() + account.expires_in * 1000
            : undefined;

        extendedToken = {
          ...extendedToken,
          accessToken: account.access_token ?? extendedToken.accessToken,
          refreshToken: account.refresh_token ?? extendedToken.refreshToken,
          scope: account.scope ?? extendedToken.scope,
          expiresAt,
          providerAccountId:
            account.providerAccountId ?? extendedToken.providerAccountId,
          error: undefined,
        };

        if (account.providerAccountId) {
          await persistAccountTokens(account.providerAccountId, extendedToken);
        }
      }

      if (!extendedToken.expiresAt || Date.now() + 60_000 < extendedToken.expiresAt) {
        return extendedToken;
      }

      return refreshGoogleAccessToken(extendedToken);
    },
    async session({ session, token }) {
      const extendedToken = token as ExtendedToken;

      const enrichedSession = {
        ...session,
        user: {
          ...session.user,
          id: extendedToken.sub,
        },
        accessToken: extendedToken.accessToken,
        error: extendedToken.error,
      } as Session & { accessToken?: string; error?: string };

      return enrichedSession;
    },
  },
  secret: process.env.NEXTAUTH_SECRET,
  debug: process.env.NODE_ENV === "development",
};

const handler = NextAuth(authOptions);

export { handler as GET, handler as POST };<|MERGE_RESOLUTION|>--- conflicted
+++ resolved
@@ -2,11 +2,8 @@
 import GoogleProvider from "next-auth/providers/google";
 // import AzureADProvider from "next-auth/providers/azure-ad";
 import { PrismaAdapter } from "@auth/prisma-adapter";
-<<<<<<< HEAD
 import { PrismaClient } from "@/app/generated/prisma";
-=======
 import { PrismaClient } from "@prisma/client";
->>>>>>> e98f3b52
 import type { JWT } from "next-auth/jwt";
 
 const globalForPrisma = globalThis as typeof globalThis & {
